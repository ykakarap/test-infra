# sigs.k8s.io/cluster-api-provider-docker presubmits
presubmits:
  kubernetes-sigs/cluster-api-provider-docker:
  - name: pull-cluster-api-provider-docker-verify
    path_alias: "sigs.k8s.io/cluster-api-provider-docker"
    always_run: true
    optional: false
    decorate: true
    labels:
      preset-dind-enabled: "true"
    spec:
      containers:
      - image: gcr.io/k8s-testimages/kubekins-e2e:v20190703-1f4d616-experimental
        command:
<<<<<<< HEAD
        - "runner.sh"
        - "./hack/verify-all.sh"
        # docker-in-docker needs privileged mode
        securityContext:
          privileged: true
=======
        - "./hack/verify-all.sh"
    annotations:
      testgrid-dashboards: sig-cluster-lifecycle-cluster-api-provider-docker
      testgrid-tab-name: pr-verify
>>>>>>> f2902a56
<|MERGE_RESOLUTION|>--- conflicted
+++ resolved
@@ -12,15 +12,11 @@
       containers:
       - image: gcr.io/k8s-testimages/kubekins-e2e:v20190703-1f4d616-experimental
         command:
-<<<<<<< HEAD
         - "runner.sh"
         - "./hack/verify-all.sh"
         # docker-in-docker needs privileged mode
         securityContext:
           privileged: true
-=======
-        - "./hack/verify-all.sh"
     annotations:
       testgrid-dashboards: sig-cluster-lifecycle-cluster-api-provider-docker
-      testgrid-tab-name: pr-verify
->>>>>>> f2902a56
+      testgrid-tab-name: pr-verify